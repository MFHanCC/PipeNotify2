--- conflicted
+++ resolved
@@ -428,16 +428,16 @@
         alert('🌐 Backend Unavailable\n\nCannot create rules - backend service is unavailable. Please try again when the service is online.');
         return;
       }
-<<<<<<< HEAD
       
       // Check if user has webhooks configured
       if (availableWebhooks.length === 0) {
         alert('🔗 Google Chat Setup Required\n\nYou need to configure at least one Google Chat webhook before adding default rules.\n\nPlease add a webhook first in the Webhooks tab.');
-=======
-
+        return;
+      }
+
+      // Check rule limits before proceeding
       if (limits?.rules && limits.rules > 0 && limits.rules < 999 && rules.length + missingRules.length > limits.rules) {
         alert(`⚠️ Rule Limit Reached\n\nYour ${planTier || 'current'} plan allows ${limits.rules} rules maximum.\nYou currently have ${rules.length} rules.\nDelete some rules first or upgrade your plan.`);
->>>>>>> 6557063b
         return;
       }
 
