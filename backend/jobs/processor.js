const { Worker } = require('bullmq');
const { redisConfig, initPromise } = require('./queue');

// Import services
const { defaultChatClient } = require('../services/chatClient');
const { getRulesForEvent, createLog, getTenantByPipedriveCompanyId, getWebhooks } = require('../services/database');
const { applyAdvancedFilters } = require('../services/ruleFilters');
const { routeToChannel } = require('../services/channelRouter');
const { checkNotificationQuota, trackNotificationUsage } = require('../middleware/quotaEnforcement');
const { isQuietTime, queueDelayedNotification } = require('../services/quietHours');

// Create BullMQ worker for processing notification jobs (only if Redis is available)
let notificationWorker = null;

// Wait for Redis initialization then create worker
initPromise.then(() => {
  if (redisConfig) {
    notificationWorker = new Worker('notification', async (job) => {
  const { data } = job;
  
  try {
    console.log(`🚀 PROCESSING JOB ${job.id}: ${data.event} for company ${data.company_id}`);
    
    // Only log full data in development
    if (process.env.NODE_ENV === 'development') {
      try {
        const cleanData = JSON.stringify(data, (key, value) => {
          if (typeof value === 'string') {
            return value.replace(/[\x00-\x1F\x7F-\x9F]/g, '');
          }
          return value;
        }, 2);
        console.log(`📊 JOB ${job.id} DATA:`, cleanData);
      } catch (logError) {
        console.log(`📊 JOB ${job.id} DATA: [Unable to stringify]`);
      }
    }

    // Process the webhook notification
    const result = await processNotification(data);
    
    return {
      status: 'success',
      processed_at: new Date().toISOString(),
      rules_matched: result.rulesMatched,
      notifications_sent: result.notificationsSent,
      tenant_id: result.tenantId
    };

  } catch (error) {
    console.error(`Job ${job.id} processing failed:`, error);
    
    // Log error to database for debugging
    // TODO: Implement error logging to database
    
    throw error; // Re-throw to mark job as failed
  }
  }, redisConfig);

  // Worker event listeners
  notificationWorker.on('completed', (job, result) => {
    console.log(`✅ Job ${job.id} completed:`, result);
  });

  notificationWorker.on('failed', (job, err) => {
    console.error(`❌ Job ${job.id} failed:`, err.message);
  });

  notificationWorker.on('error', (err) => {
    console.error('Worker error:', err);
    
    // Handle Redis connection issues specifically
    if (err.message.includes('Stream isn\'t writeable') || 
        err.message.includes('Connection is closed') ||
        err.message.includes('ENOTFOUND') ||
        err.message.includes('ECONNREFUSED')) {
      console.log('🔄 Redis connection issue detected, attempting graceful degradation');
      console.log(`🔄 Redis error details: ${err.message}`);
    }
  });

  // Additional connection monitoring
  notificationWorker.on('ioredis:connect', () => {
    console.log('✅ Redis connection established for worker');
  });

  notificationWorker.on('ioredis:close', () => {
    console.log('⚠️ Redis connection closed for worker');
  });

  notificationWorker.on('ioredis:reconnecting', () => {
    console.log('🔄 Redis reconnecting for worker');
  });

  console.log('✅ Notification worker initialized successfully');
} else {
  console.log('⚠️ Notification worker disabled - Redis not available');
}
}).catch(error => {
  console.error('❌ Failed to initialize notification worker:', error.message);
});

// Simple in-memory deduplication cache (for production, use Redis)
const processedWebhooks = new Map();
const DEDUP_TTL = 60000; // 1 minute TTL

// Cleanup expired entries periodically
setInterval(() => {
  const now = Date.now();
  for (const [key, timestamp] of processedWebhooks.entries()) {
    if (now - timestamp > DEDUP_TTL) {
      processedWebhooks.delete(key);
    }
  }
}, 30000); // Clean every 30 seconds

// Real notification processing function
async function processNotification(webhookData) {
  const startTime = Date.now();
  
  try {
    // Step 0: Deduplication check
    const correlationId = webhookData.raw_meta?.correlation_id;
    const entityId = webhookData.raw_meta?.entity_id;
    const eventType = webhookData.event;
    
    if (correlationId && entityId) {
      const dedupKey = `${correlationId}-${entityId}-${eventType}`;
      
      if (processedWebhooks.has(dedupKey)) {
        console.log(`🔄 Duplicate webhook detected, skipping: ${dedupKey}`);
        // Still identify tenant for proper logging
        const tenantId = await identifyTenant(webhookData);
        return { rulesMatched: 0, notificationsSent: 0, tenantId, skipped: true };
      }
      
      // Mark as processed
      processedWebhooks.set(dedupKey, Date.now());
      console.log(`✅ Processing unique webhook: ${dedupKey}`);
    }

    // Step 1: Identify tenant from webhook data
    const tenantId = await identifyTenant(webhookData);
    if (!tenantId) {
      console.log(`No tenant found for company_id: ${webhookData.company_id}`);
      return { rulesMatched: 0, notificationsSent: 0, tenantId: null };
    }

    // Step 1.5: Check notification quota before processing
    const quotaCheck = await checkNotificationQuota(tenantId, 1);
    if (!quotaCheck.within_quota) {
      console.log(`🚫 Notification quota exceeded for tenant ${tenantId}: ${quotaCheck.current_usage}/${quotaCheck.limit}`);
      return { 
        rulesMatched: 0, 
        notificationsSent: 0, 
        tenantId, 
        quotaExceeded: true,
        planTier: quotaCheck.plan_tier 
      };
    }

    console.log(`✅ Quota check passed: ${quotaCheck.current_usage}/${quotaCheck.limit} (${quotaCheck.usage_percentage}%)`);

    // Step 2: Find matching rules for this event  
    let rules = await getRulesForEvent(tenantId, webhookData.event);
    console.log(`📋 Found ${rules.length} rules for event: ${webhookData.event}`);
    
    // Try broader event matching patterns
    if (rules.length === 0 && webhookData.event.includes('.')) {
      const [entity, action] = webhookData.event.split('.');
      
      // Try entity.* pattern (e.g., deal.*)
      const broadPattern = `${entity}.*`;
      rules = await getRulesForEvent(tenantId, broadPattern);
      console.log(`📋 Found ${rules.length} rules for pattern: ${broadPattern}`);
      
      // If still no rules, try just the entity
      if (rules.length === 0) {
        rules = await getRulesForEvent(tenantId, entity);
        console.log(`📋 Found ${rules.length} rules for entity: ${entity}`);
      }
    }

    if (rules.length === 0) {
      console.log('No rules found for this event type');
      return { rulesMatched: 0, notificationsSent: 0, tenantId };
    }

    // Step 2.5: Get available webhooks for channel routing
    const availableWebhooks = await getWebhooks(tenantId);
    console.log(`🔗 Found ${availableWebhooks.length} active webhooks for channel routing`);

    // Step 3: Process each matching rule
    let notificationsSent = 0;
    
    for (const rule of rules) {
      let targetWebhook = null;
      
      try {
        // Check if rule filters match the webhook data (advanced filtering)
        if (!applyAdvancedFilters(webhookData, rule)) {
          console.log(`Rule ${rule.name} advanced filters don't match, skipping`);
          continue;
        }

        // Use channel routing to determine the best webhook
        targetWebhook = routeToChannel(webhookData, rule, availableWebhooks);
        
        if (!targetWebhook) {
          console.error(`❌ No webhook found for rule ${rule.name} (webhook_id: ${rule.target_webhook_id})`);
          continue;
        }
        
        console.log(`🎯 Using webhook ${targetWebhook.id}: ${targetWebhook.webhook_url?.substring(0, 50)}...`);

        // Check quiet hours before sending
        const quietCheck = await isQuietTime(tenantId);
        if (quietCheck.is_quiet) {
          console.log(`🔇 Notification delayed due to quiet hours: ${quietCheck.reason}`);
          
          // Queue for delayed delivery
          const queueResult = await queueDelayedNotification(tenantId, {
            webhook_url: targetWebhook.webhook_url,
            webhook_data: webhookData,
            template_mode: rule.template_mode || 'simple',
            custom_template: rule.custom_template,
            rule_id: rule.id,
            rule_name: rule.name
          });
          
          if (queueResult.queued) {
            // Log queued notification
            await createLog(tenantId, {
              rule_id: rule.id,
              webhook_id: targetWebhook?.id || rule.target_webhook_id,
              event_type: webhookData.event,
              payload: webhookData,
              status: 'pending',
              response_time_ms: Date.now() - startTime,
              error_message: `Delayed until ${queueResult.scheduled_for} (${queueResult.reason})`
            });
            
            console.log(`📅 Notification queued for ${queueResult.scheduled_for} (delay: ${queueResult.delay_minutes}min)`);
            continue; // Skip immediate sending
          }
        }

        // Send notification with multi-tier backup system
        const notificationResult = await sendNotificationWithBackup(rule, webhookData, targetWebhook, tenantId);
        
        if (notificationResult.success) {
          notificationsSent++;
          
          // Track usage for successful notification
          await trackNotificationUsage(tenantId, 1);
          
          // Log successful notification with tier information
          await createLog(tenantId, {
            rule_id: rule.id,
            webhook_id: targetWebhook?.id || rule.target_webhook_id,
            event_type: webhookData.event,
            payload: webhookData,
            formatted_message: notificationResult.message,
            status: 'success',
            response_code: 200,
            response_time_ms: Date.now() - startTime,
            error_message: notificationResult.tier > 1 ? `Delivered via Tier ${notificationResult.tier} backup` : null
          });
          
          // Alert if backup tier was used (indicates primary system issues)
          if (notificationResult.tier > 1) {
            console.warn(`⚠️ BACKUP TIER ${notificationResult.tier} USED for rule: ${rule.name} - Primary system may have issues`);
            await alertSystemReliability(tenantId, rule, notificationResult.tier, webhookData);
          }
          
          console.log(`✅ SUCCESS: Notification sent for rule "${rule.name}" via Tier ${notificationResult.tier}`);
        } else {
          // Log failed notification
          await createLog(tenantId, {
            rule_id: rule.id,
            webhook_id: targetWebhook?.id || rule.target_webhook_id,
            event_type: webhookData.event,
            payload: webhookData,
            formatted_message: notificationResult.message,
            status: 'failed',
            error_message: notificationResult.error,
            response_code: notificationResult.statusCode || 500,
            response_time_ms: Date.now() - startTime
          });
          
          console.error(`❌ FAILED: All tiers failed for rule "${rule.name}":`, notificationResult.errors || notificationResult.error);
        }
      } catch (error) {
        console.error(`Error processing rule ${rule.name}:`, error);
        
        // Log error
        await createLog(tenantId, {
          rule_id: rule.id,
          webhook_id: targetWebhook?.id || rule.target_webhook_id,
          event_type: webhookData.event,
          payload: webhookData,
          status: 'failed',
          error_message: error.message,
          response_time_ms: Date.now() - startTime
        });
      }
    }

    return { 
      rulesMatched: rules.length, 
      notificationsSent, 
      tenantId 
    };

  } catch (error) {
    console.error('Error in processNotification:', error);
    throw error;
  }
}

// Helper function to identify tenant from webhook data
async function identifyTenant(webhookData) {
  try {
    const { resolveTenant } = require('../services/smartTenantResolver');
    
    // Use smart tenant resolution
    const resolution = await resolveTenant(webhookData);
    
    if (resolution.autoMapped) {
      console.log(`🔧 Auto-mapped tenant using strategy: ${resolution.strategy}`);
    }
    
    return resolution.tenantId;
    
  } catch (error) {
    console.error('❌ Smart tenant resolution failed, using fallback:', error);
    
    // Final fallback for development
    if (!webhookData.company_id) {
      console.log('⚠️ No company_id in webhook, using tenant ID 1 for development');
      return 1;
    }
    
    // Try basic lookup as last resort
    const tenant = await getTenantByPipedriveCompanyId(webhookData.company_id);
    if (tenant) {
      return tenant.id;
    }
    
    console.error(`❌ No tenant resolution possible for company_id: ${webhookData.company_id}`);
    return null;
  }
}

// Helper function to check if webhook data matches rule filters
function matchesFilters(webhookData, filters) {
  try {
    if (!filters || Object.keys(filters).length === 0) {
      return true; // No filters means match all
    }

    // Parse filters if it's a string
    const filterObj = typeof filters === 'string' ? JSON.parse(filters) : filters;
    
    // Example filter matching logic
    for (const [key, value] of Object.entries(filterObj)) {
      switch (key) {
        case 'status':
          if (Array.isArray(value)) {
            if (!value.includes(webhookData.current?.status || webhookData.object?.status)) {
              return false;
            }
          }
          break;
          
        case 'stage_id':
          if (Array.isArray(value)) {
            if (!value.includes(webhookData.current?.stage_id || webhookData.object?.stage_id)) {
              return false;
            }
          }
          break;
          
        case 'value':
          const dealValue = webhookData.current?.value || webhookData.object?.value || 0;
          if (value.min && dealValue < value.min) return false;
          if (value.max && dealValue > value.max) return false;
          break;
          
        // Add more filter types as needed
        default:
          console.log(`Unknown filter type: ${key}`);
      }
    }
    
    return true;
  } catch (error) {
    console.error('Error matching filters:', error);
    return true; // Default to match if there's an error
  }
}

// Helper function to send notification via Google Chat
// Multi-tier backup notification system - ensures notifications ALWAYS get delivered
async function sendNotificationWithBackup(rule, webhookData, targetWebhook = null, tenantId = null) {
  const webhookUrl = targetWebhook?.webhook_url || rule.webhook_url;
  
  // Tier 1: Primary delivery with immediate retry
  try {
    console.log(`🎯 TIER 1: Primary delivery to ${webhookUrl}`);
    const result = await defaultChatClient.sendNotification(
      webhookUrl,
      webhookData,
      rule.template_mode,
      rule.custom_template,
      tenantId
    );

    console.log(`✅ TIER 1: Notification sent successfully`);
    return {
      success: true,
      messageId: result.messageId,
      message: result,
      tier: 1
    };
  } catch (primaryError) {
    console.error(`❌ TIER 1: Primary delivery failed:`, primaryError.message);
    
    // Tier 2: Immediate retry with simple template
    try {
      console.log(`🔄 TIER 2: Retry with simple template`);
      await new Promise(resolve => setTimeout(resolve, 1000)); // Brief delay
      
      const retryResult = await defaultChatClient.sendNotification(
        webhookUrl,
        webhookData,
        'simple', // Force simple template for compatibility
        null,
        tenantId
      );

      console.log(`✅ TIER 2: Retry successful with simple template`);
      return {
        success: true,
        messageId: retryResult.messageId,
        message: retryResult,
        tier: 2,
        primaryError: primaryError.message
      };
    } catch (retryError) {
      console.error(`❌ TIER 2: Retry failed:`, retryError.message);
      
      // Tier 3: Alternative webhook (if available)
      try {
        console.log(`🔗 TIER 3: Trying alternative webhook`);
        const alternativeWebhooks = await getWebhooks(tenantId);
        const alternativeWebhook = alternativeWebhooks.find(w => 
          w.id !== targetWebhook?.id && w.webhook_url !== webhookUrl
        );
        
        if (alternativeWebhook) {
          const altResult = await defaultChatClient.sendNotification(
            alternativeWebhook.webhook_url,
            webhookData,
            'simple',
            null,
            tenantId
          );

          console.log(`✅ TIER 3: Alternative webhook successful`);
          return {
            success: true,
            messageId: altResult.messageId,
            message: altResult,
            tier: 3,
            alternativeWebhookId: alternativeWebhook.id
          };
        } else {
          throw new Error('No alternative webhook available');
        }
      } catch (altError) {
        console.error(`❌ TIER 3: Alternative webhook failed:`, altError.message);
        
        // Tier 4: Emergency direct processing (bypass all infrastructure)
        try {
          console.log(`🚨 TIER 4: Emergency direct processing`);
          const { processNotificationDirect } = require('../services/notificationFallback');
          const emergencyResult = await processNotificationDirect(webhookData);
          
          if (emergencyResult.success && emergencyResult.notificationsSent > 0) {
            console.log(`✅ TIER 4: Emergency processing successful`);
            return {
              success: true,
              message: 'Notification sent via emergency fallback',
              tier: 4,
              notificationsSent: emergencyResult.notificationsSent
            };
          } else {
            throw new Error('Emergency processing failed or no notifications sent');
          }
        } catch (emergencyError) {
          console.error(`❌ TIER 4: Emergency processing failed:`, emergencyError.message);
          
          // ALL TIERS FAILED - Return comprehensive error
          return {
            success: false,
            error: 'All notification tiers failed',
            tier: 'ALL_FAILED',
            errors: {
              primary: primaryError.message,
              retry: retryError.message,
              alternative: altError.message,
              emergency: emergencyError.message
            },
            statusCode: 500
          };
        }
      }
    }
  }
}

// Legacy function for backwards compatibility
async function sendNotification(rule, webhookData, targetWebhook = null, tenantId = null) {
  return await sendNotificationWithBackup(rule, webhookData, targetWebhook, tenantId);
}

// System reliability monitoring and alerting
async function alertSystemReliability(tenantId, rule, tier, webhookData) {
  try {
    console.log(`🚨 SYSTEM RELIABILITY ALERT: Tier ${tier} used for tenant ${tenantId}`);
    
    // Track backup tier usage for monitoring
    const alertData = {
      timestamp: new Date().toISOString(),
      tenant_id: tenantId,
      rule_name: rule.name,
      tier_used: tier,
      event_type: webhookData.event,
      alert_level: tier >= 4 ? 'CRITICAL' : tier >= 3 ? 'WARNING' : 'INFO'
    };
    
    // Log reliability issue for monitoring
    console.error(`🔔 RELIABILITY ALERT:`, JSON.stringify(alertData, null, 2));
    
    // In production, you could send this to monitoring systems:
    // - Slack/Discord alerts for critical issues
    // - Email notifications for administrators 
    // - Metrics to monitoring dashboards (Grafana, DataDog, etc.)
    // - Health check endpoint updates
    
    return alertData;
  } catch (error) {
    console.error('Failed to send reliability alert:', error);
  }
}

<<<<<<< HEAD
// Worker event listeners
notificationWorker.on('completed', (job, result) => {
  console.log(`✅ Job ${job.id} completed:`, result);
});

notificationWorker.on('failed', (job, err) => {
  console.error(`❌ Job ${job.id} failed:`, err.message);
});

notificationWorker.on('error', (err) => {
  console.error('Worker error:', err);
  
  // Handle Redis connection issues specifically
  if (err.message.includes('Stream isn\'t writeable') || 
      err.message.includes('Connection is closed') ||
      err.message.includes('ENOTFOUND') ||
      err.message.includes('ECONNREFUSED')) {
    console.log('🔄 Redis connection issue detected, attempting graceful degradation');
    
    // Log to file for Claude autonomous monitoring (create directory if needed)
    try {
      require('fs').mkdirSync('./logs/claude-alerts', { recursive: true });
      require('fs').appendFileSync('./logs/claude-alerts/redis-connection-error.txt', 
        `${new Date().toISOString()}: Redis connection error: ${err.message}\n`);
    } catch (logError) {
      console.warn('Could not write to log file:', logError.message);
    }
  }
});

// Additional connection monitoring
notificationWorker.on('ioredis:connect', () => {
  console.log('✅ Redis connection established for worker');
});

notificationWorker.on('ioredis:close', () => {
  console.log('⚠️ Redis connection closed for worker');
});

notificationWorker.on('ioredis:reconnecting', () => {
  console.log('🔄 Redis reconnecting for worker');
});
=======
// Duplicate event listeners removed - they're now inside the conditional block above
>>>>>>> 938a7e09

// Graceful shutdown
process.on('SIGTERM', async () => {
  console.log('Shutting down notification worker...');
  if (notificationWorker) {
    await notificationWorker.close();
  }
  process.exit(0);
});

process.on('SIGINT', async () => {
  console.log('Shutting down notification worker...');
  if (notificationWorker) {
    await notificationWorker.close();
  }
  process.exit(0);
});

console.log('📋 Notification worker started and listening for jobs...');

module.exports = {
  notificationWorker,
  processNotification
};<|MERGE_RESOLUTION|>--- conflicted
+++ resolved
@@ -555,52 +555,7 @@
   }
 }
 
-<<<<<<< HEAD
-// Worker event listeners
-notificationWorker.on('completed', (job, result) => {
-  console.log(`✅ Job ${job.id} completed:`, result);
-});
-
-notificationWorker.on('failed', (job, err) => {
-  console.error(`❌ Job ${job.id} failed:`, err.message);
-});
-
-notificationWorker.on('error', (err) => {
-  console.error('Worker error:', err);
-  
-  // Handle Redis connection issues specifically
-  if (err.message.includes('Stream isn\'t writeable') || 
-      err.message.includes('Connection is closed') ||
-      err.message.includes('ENOTFOUND') ||
-      err.message.includes('ECONNREFUSED')) {
-    console.log('🔄 Redis connection issue detected, attempting graceful degradation');
-    
-    // Log to file for Claude autonomous monitoring (create directory if needed)
-    try {
-      require('fs').mkdirSync('./logs/claude-alerts', { recursive: true });
-      require('fs').appendFileSync('./logs/claude-alerts/redis-connection-error.txt', 
-        `${new Date().toISOString()}: Redis connection error: ${err.message}\n`);
-    } catch (logError) {
-      console.warn('Could not write to log file:', logError.message);
-    }
-  }
-});
-
-// Additional connection monitoring
-notificationWorker.on('ioredis:connect', () => {
-  console.log('✅ Redis connection established for worker');
-});
-
-notificationWorker.on('ioredis:close', () => {
-  console.log('⚠️ Redis connection closed for worker');
-});
-
-notificationWorker.on('ioredis:reconnecting', () => {
-  console.log('🔄 Redis reconnecting for worker');
-});
-=======
-// Duplicate event listeners removed - they're now inside the conditional block above
->>>>>>> 938a7e09
+// Worker event listeners are now inside the conditional block above
 
 // Graceful shutdown
 process.on('SIGTERM', async () => {
