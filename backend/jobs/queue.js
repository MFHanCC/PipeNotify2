const { Queue } = require('bullmq');

// Redis connection configuration
let redisConfig;

// Redis connection configuration

if (process.env.REDIS_URL) {
  // Parse Redis URL: redis:// or rediss:// (TLS)
  const url = new URL(process.env.REDIS_URL);
  console.log('🔧 Configuring Redis for Railway deployment');
  console.log('🔗 Redis host:', url.hostname);
  
<<<<<<< HEAD
  const connectionConfig = {
    host: url.hostname,
    port: parseInt(url.port),
    password: url.password,
    family: 0, // Allow both IPv4 and IPv6 (Railway compatibility)
    connectTimeout: 15000, // Increased timeout for Railway
    lazyConnect: true,
    maxRetriesPerRequest: 3, // Enable retries
    retryDelayOnFailover: 500,
    enableOfflineQueue: false,
    keepAlive: 30000,
    retryDelayOnClusterDown: 300,
    enableReadyCheck: true,
    maxLoadingTimeout: 10000,
    reconnectOnError: (err) => {
      console.log('🔄 Redis reconnection check:', err.message);
      const targetErrors = ['READONLY', 'ENOTFOUND', 'ECONNREFUSED', 'ETIMEDOUT'];
      return targetErrors.some(error => err.message.includes(error));
=======
  redisConfig = {
    connection: {
      host: url.hostname,
      port: parseInt(url.port),
      password: url.password,
      family: 0, // Allow both IPv4 and IPv6 (Railway compatibility)
      connectTimeout: 15000, // Increased timeout for Railway
      lazyConnect: true,
      maxRetriesPerRequest: 3, // Enable retries
      retryDelayOnFailover: 500,
      enableOfflineQueue: false,
      keepAlive: 30000,
      // Enhanced Railway networking support
      maxRetriesPerRequest: 3,
      retryDelayOnClusterDown: 300,
      retryDelayOnFailover: 500,
      enableReadyCheck: true,
      maxLoadingTimeout: 10000,
      reconnectOnError: (err) => {
        console.log('🔄 Redis reconnection check:', err.message);
        const targetErrors = ['READONLY', 'ENOTFOUND', 'ECONNREFUSED', 'ETIMEDOUT'];
        return targetErrors.some(error => err.message.includes(error));
      }
>>>>>>> 6557063b
    }
  };

  // Add TLS configuration for rediss:// URLs
  if (url.protocol === 'rediss:') {
    connectionConfig.tls = {
      rejectUnauthorized: false // Allow self-signed certificates for Redis providers
    };
  }

  // Add username if present in URL
  if (url.username) {
    connectionConfig.username = url.username;
  }

  redisConfig = {
    connection: connectionConfig
  };
} else {
  // Local development fallback
  console.log('🔧 Using fallback Redis configuration');
  redisConfig = {
    connection: {
      host: process.env.REDIS_HOST || 'localhost',
      port: parseInt(process.env.REDIS_PORT) || 6379,
      password: process.env.REDIS_PASSWORD || undefined,
      family: 4, // IPv4 for local development
      maxRetriesPerRequest: null,
      connectTimeout: 5000,
      enableOfflineQueue: false,
      keepAlive: 30000
    }
  };
}


// Create notification queue with enhanced Railway error handling
let notificationQueue;

console.log('🔄 Initializing Redis notification queue...');
<<<<<<< HEAD

async function initializeQueue() {
  try {
    notificationQueue = new Queue('notification', redisConfig);

    // Enhanced event listeners for Railway debugging
    notificationQueue.on('waiting', (job) => {
      console.log(`📋 Job ${job.id} is waiting`);
    });

    notificationQueue.on('active', (job) => {
      console.log(`⚡ Job ${job.id} is now active`);
    });

    notificationQueue.on('completed', (job, result) => {
      console.log(`✅ Job ${job.id} completed successfully`);
    });

    notificationQueue.on('failed', (job, err) => {
      console.error(`❌ Job ${job.id} failed:`, err.message);
    });

    notificationQueue.on('error', (err) => {
      console.error('❌ Queue error:', err.message);
      
      if (err.message.includes('ENOTFOUND')) {
        console.error('🚨 Redis DNS resolution failed - Railway networking issue');
        console.error('💡 Consider using Redis public URL as workaround');
      } else if (err.message.includes('ECONNREFUSED')) {
        console.error('🚨 Redis connection refused - service may be down');
      } else if (err.message.includes('authentication')) {
        console.error('🚨 Redis authentication failed - check REDIS_URL password');
      }
    });

=======

async function initializeQueue() {
  try {
    notificationQueue = new Queue('notification', redisConfig);

    // Enhanced event listeners for Railway debugging
    notificationQueue.on('waiting', (job) => {
      console.log(`📋 Job ${job.id} is waiting`);
    });

    notificationQueue.on('active', (job) => {
      console.log(`⚡ Job ${job.id} is now active`);
    });

    notificationQueue.on('completed', (job, result) => {
      console.log(`✅ Job ${job.id} completed successfully`);
    });

    notificationQueue.on('failed', (job, err) => {
      console.error(`❌ Job ${job.id} failed:`, err.message);
    });

    notificationQueue.on('error', (err) => {
      console.error('❌ Queue error:', err.message);
      
      if (err.message.includes('ENOTFOUND')) {
        console.error('🚨 Redis DNS resolution failed - Railway networking issue');
        console.error('💡 Consider using Redis public URL as workaround');
      } else if (err.message.includes('ECONNREFUSED')) {
        console.error('🚨 Redis connection refused - service may be down');
      } else if (err.message.includes('authentication')) {
        console.error('🚨 Redis authentication failed - check REDIS_URL password');
      }
    });

>>>>>>> 6557063b
    // Test the connection
    await notificationQueue.waitUntilReady();
    console.log('✅ Notification queue initialized successfully');
    console.log('🔗 Redis connection established');
    
  } catch (error) {
    console.error('❌ Failed to initialize notification queue:', error.message);
    console.log('⚠️ Running in degraded mode without queue functionality');
    notificationQueue = null;
  }
}

<<<<<<< HEAD
// Initialize queue asynchronously and export the promise
const initPromise = initializeQueue();
=======
// Initialize queue asynchronously
initializeQueue();
>>>>>>> 6557063b

// Helper function to add notification job
async function addNotificationJob(webhookData, options = {}) {
  if (!notificationQueue) {
    console.warn('⚠️ Queue not available - processing notification synchronously');
    // Fallback to synchronous processing
    const processor = require('./processor');
    return await processor.processNotification(webhookData);
  }

  try {
    const job = await notificationQueue.add('processNotification', webhookData, {
      delay: options.delay || 0,
      attempts: options.attempts || 3,
      backoff: {
        type: 'exponential',
        delay: 5000
      },
      removeOnComplete: 50, // Keep last 50 completed jobs
      removeOnFail: 20      // Keep last 20 failed jobs
    });

    console.log(`Notification job ${job.id} added to queue`);
    return job;
  } catch (error) {
    console.error('Failed to add notification job:', error);
    console.log('⚠️ Falling back to synchronous processing');
    // Fallback to synchronous processing
    const processor = require('./processor');
    return await processor.processNotification(webhookData);
  }
}

// Helper function to get queue stats
async function getQueueStats() {
  if (!notificationQueue) {
    return {
      waiting: 0,
      active: 0,
      completed: 0,
      failed: 0,
      total: 0,
      status: 'unavailable'
    };
  }

  try {
    const [waiting, active, completed, failed] = await Promise.all([
      notificationQueue.getWaiting(),
      notificationQueue.getActive(),
      notificationQueue.getCompleted(),
      notificationQueue.getFailed()
    ]);

    return {
      waiting: waiting.length,
      active: active.length,
      completed: completed.length,
      failed: failed.length,
      total: waiting.length + active.length + completed.length + failed.length,
      status: 'connected'
    };
  } catch (error) {
    console.error('Failed to get queue stats:', error);
    return {
      waiting: 0,
      active: 0,
      completed: 0,
      failed: 0,
      total: 0,
      status: 'error',
      error: error.message
    };
  }
}

// Get queue information for health checks
async function getQueueInfo() {
  try {
    if (!notificationQueue) {
      throw new Error('Notification queue not initialized');
    }

    const [waiting, active, completed, failed] = await Promise.all([
      notificationQueue.getWaiting(),
      notificationQueue.getActive(),
      notificationQueue.getCompleted(),
      notificationQueue.getFailed()
    ]);

    // Test Redis connection - fix for BullMQ v5
    let redisHealthy = false;
    try {
      // BullMQ uses ioredis which exposes Redis client differently
      const redis = await notificationQueue.client;
      if (redis && typeof redis.ping === 'function') {
        await redis.ping();
        redisHealthy = true;
      } else {
        // Alternative: test with a simple operation
        await notificationQueue.getWaiting(0, 0);
        redisHealthy = true;
      }
    } catch (redisError) {
      console.error('Redis health check failed:', redisError.message);
    }

    return {
      connected: true,
      waiting: waiting.length,
      active: active.length,
      completed: completed.length,
      failed: failed.length,
      redis: redisHealthy ? 'connected' : 'disconnected',
      timestamp: new Date().toISOString()
    };
  } catch (error) {
    return {
      connected: false,
      error: error.message,
      timestamp: new Date().toISOString()
    };
  }
}

module.exports = {
  notificationQueue,
  addNotificationJob,
  getQueueStats,
  getQueueInfo,
  redisConfig,
  initPromise
};<|MERGE_RESOLUTION|>--- conflicted
+++ resolved
@@ -11,26 +11,6 @@
   console.log('🔧 Configuring Redis for Railway deployment');
   console.log('🔗 Redis host:', url.hostname);
   
-<<<<<<< HEAD
-  const connectionConfig = {
-    host: url.hostname,
-    port: parseInt(url.port),
-    password: url.password,
-    family: 0, // Allow both IPv4 and IPv6 (Railway compatibility)
-    connectTimeout: 15000, // Increased timeout for Railway
-    lazyConnect: true,
-    maxRetriesPerRequest: 3, // Enable retries
-    retryDelayOnFailover: 500,
-    enableOfflineQueue: false,
-    keepAlive: 30000,
-    retryDelayOnClusterDown: 300,
-    enableReadyCheck: true,
-    maxLoadingTimeout: 10000,
-    reconnectOnError: (err) => {
-      console.log('🔄 Redis reconnection check:', err.message);
-      const targetErrors = ['READONLY', 'ENOTFOUND', 'ECONNREFUSED', 'ETIMEDOUT'];
-      return targetErrors.some(error => err.message.includes(error));
-=======
   redisConfig = {
     connection: {
       host: url.hostname,
@@ -44,9 +24,7 @@
       enableOfflineQueue: false,
       keepAlive: 30000,
       // Enhanced Railway networking support
-      maxRetriesPerRequest: 3,
       retryDelayOnClusterDown: 300,
-      retryDelayOnFailover: 500,
       enableReadyCheck: true,
       maxLoadingTimeout: 10000,
       reconnectOnError: (err) => {
@@ -54,7 +32,6 @@
         const targetErrors = ['READONLY', 'ENOTFOUND', 'ECONNREFUSED', 'ETIMEDOUT'];
         return targetErrors.some(error => err.message.includes(error));
       }
->>>>>>> 6557063b
     }
   };
 
@@ -95,7 +72,6 @@
 let notificationQueue;
 
 console.log('🔄 Initializing Redis notification queue...');
-<<<<<<< HEAD
 
 async function initializeQueue() {
   try {
@@ -131,43 +107,6 @@
       }
     });
 
-=======
-
-async function initializeQueue() {
-  try {
-    notificationQueue = new Queue('notification', redisConfig);
-
-    // Enhanced event listeners for Railway debugging
-    notificationQueue.on('waiting', (job) => {
-      console.log(`📋 Job ${job.id} is waiting`);
-    });
-
-    notificationQueue.on('active', (job) => {
-      console.log(`⚡ Job ${job.id} is now active`);
-    });
-
-    notificationQueue.on('completed', (job, result) => {
-      console.log(`✅ Job ${job.id} completed successfully`);
-    });
-
-    notificationQueue.on('failed', (job, err) => {
-      console.error(`❌ Job ${job.id} failed:`, err.message);
-    });
-
-    notificationQueue.on('error', (err) => {
-      console.error('❌ Queue error:', err.message);
-      
-      if (err.message.includes('ENOTFOUND')) {
-        console.error('🚨 Redis DNS resolution failed - Railway networking issue');
-        console.error('💡 Consider using Redis public URL as workaround');
-      } else if (err.message.includes('ECONNREFUSED')) {
-        console.error('🚨 Redis connection refused - service may be down');
-      } else if (err.message.includes('authentication')) {
-        console.error('🚨 Redis authentication failed - check REDIS_URL password');
-      }
-    });
-
->>>>>>> 6557063b
     // Test the connection
     await notificationQueue.waitUntilReady();
     console.log('✅ Notification queue initialized successfully');
@@ -180,13 +119,8 @@
   }
 }
 
-<<<<<<< HEAD
 // Initialize queue asynchronously and export the promise
 const initPromise = initializeQueue();
-=======
-// Initialize queue asynchronously
-initializeQueue();
->>>>>>> 6557063b
 
 // Helper function to add notification job
 async function addNotificationJob(webhookData, options = {}) {
